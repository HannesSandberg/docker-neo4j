--- conflicted
+++ resolved
@@ -14,27 +14,8 @@
 neo4j_wait "${ip}"
 expected_40_err=`echo -e "WARNING: An illegal reflective access operation has occurred\nWARNING: Illegal reflective access by org.eclipse.collections.impl.utility.ArrayListIterate (file:/var/lib/neo4j/lib/eclipse-collections-9.2.0.jar) to field java.util.ArrayList.elementData\nWARNING: Please consider reporting this to the maintainers of org.eclipse.collections.impl.utility.ArrayListIterate\nWARNING: Use --illegal-access=warn to enable warnings of further illegal reflective access operations\nWARNING: All illegal access operations will be denied in a future release"`
 
-<<<<<<< HEAD
-stderr="$((docker logs "${cname}" 1>/dev/null) 2>&1)"
-if [[ "${stderr}" != "" ]]; then
-    if [[ "${series}" == "4.0" ]]; then
-        if [[ "${stderr}" == ${expected_40_err} ]]; then
-          echo "Expected jdk11 warnings are tolerated for 4.0"
-        else
-          echo "Unexpected output from container:"
-          echo "Expected output:"
-          echo "${expected_40_err}"
-          echo "Actual output:"
-          echo "${stderr}"
-          exit 1
-        fi
-    else
-          echo "Unexpected output from container:"
-          echo "${stderr}"
-          exit 1
-    fi
+if [[ "${series}" == "4.0" ]]; then
+    check_stderr_matches "${cname}" "${expected_40_err}"
+else
+    check_stderr_is_empty "${cname}"
 fi
-=======
-# check no errors were printed to stderr
-check_stderr_is_empty "${cname}"
->>>>>>> b0230956
